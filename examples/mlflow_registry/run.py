#  Copyright (c) ZenML GmbH 2022. All Rights Reserved.
#
#  Licensed under the Apache License, Version 2.0 (the "License");
#  you may not use this file except in compliance with the License.
#  You may obtain a copy of the License at:
#
#       http://www.apache.org/licenses/LICENSE-2.0
#
#  Unless required by applicable law or agreed to in writing, software
#  distributed under the License is distributed on an "AS IS" BASIS,
#  WITHOUT WARRANTIES OR CONDITIONS OF ANY KIND, either express
#  or implied. See the License for the specific language governing
#  permissions and limitations under the License.


from pipelines.deployment_inference_pipeline.deployment_inference_pipeline import (
    deployment_inference_pipeline,
)
from pipelines.training_pipeline.training_pipeline import (
    mlflow_training_pipeline,
)

<<<<<<< HEAD
from zenml.constants import METADATA_EXPERIMENT_TRACKER_URL
from zenml.integrations.mlflow.steps.mlflow_deployer import (
    MLFlowDeployerParameters,
    mlflow_model_registry_deployer_step,
)
from zenml.integrations.mlflow.steps.mlflow_registry import (
    MLFlowRegistryParameters,
    mlflow_register_model_step,
)
from zenml.model_registries.base_model_registry import (
    ModelRegistryModelMetadata,
)
=======
from zenml.integrations.mlflow.mlflow_utils import get_tracking_uri
>>>>>>> 16515da1

if __name__ == "__main__":
    # Initialize a training pipeline that will be logged to MLflow
    for i, lr in enumerate([0.001, 0.003, 0.005]):
        mlflow_training_pipeline(epochs=5, lr=lr, num_run=i + 1)

    # Initialize a model deployment & inference pipeline
    deployment_inference_pipeline()

    trainer_step = pipeline.get_runs()[0].get_step("trainer")
    tracking_uri = trainer_step.metadata[METADATA_EXPERIMENT_TRACKER_URL]
    print(
        "Now run \n "
        f"    mlflow ui --backend-store-uri '{tracking_uri}'\n"
        "to inspect your experiment runs within the MLflow UI.\n"
        "You can find your runs tracked within the `mlflow_example_pipeline`"
        "experiment. Here you'll also be able to compare the two runs.)"
    )<|MERGE_RESOLUTION|>--- conflicted
+++ resolved
@@ -20,22 +20,7 @@
     mlflow_training_pipeline,
 )
 
-<<<<<<< HEAD
 from zenml.constants import METADATA_EXPERIMENT_TRACKER_URL
-from zenml.integrations.mlflow.steps.mlflow_deployer import (
-    MLFlowDeployerParameters,
-    mlflow_model_registry_deployer_step,
-)
-from zenml.integrations.mlflow.steps.mlflow_registry import (
-    MLFlowRegistryParameters,
-    mlflow_register_model_step,
-)
-from zenml.model_registries.base_model_registry import (
-    ModelRegistryModelMetadata,
-)
-=======
-from zenml.integrations.mlflow.mlflow_utils import get_tracking_uri
->>>>>>> 16515da1
 
 if __name__ == "__main__":
     # Initialize a training pipeline that will be logged to MLflow
@@ -45,7 +30,7 @@
     # Initialize a model deployment & inference pipeline
     deployment_inference_pipeline()
 
-    trainer_step = pipeline.get_runs()[0].get_step("trainer")
+    trainer_step = mlflow_training_pipeline.get_runs()[0].get_step("trainer")
     tracking_uri = trainer_step.metadata[METADATA_EXPERIMENT_TRACKER_URL]
     print(
         "Now run \n "
