#  Copyright (c) ZenML GmbH 2022. All Rights Reserved.
#
#  Licensed under the Apache License, Version 2.0 (the "License");
#  you may not use this file except in compliance with the License.
#  You may obtain a copy of the License at:
#
#       https://www.apache.org/licenses/LICENSE-2.0
#
#  Unless required by applicable law or agreed to in writing, software
#  distributed under the License is distributed on an "AS IS" BASIS,
#  WITHOUT WARRANTIES OR CONDITIONS OF ANY KIND, either express
#  or implied. See the License for the specific language governing
#  permissions and limitations under the License.
"""SQL Model Implementations for Stack Components."""

import base64
import json
from datetime import datetime
from typing import TYPE_CHECKING, List, Optional
from uuid import UUID

from sqlmodel import Relationship

from zenml.enums import StackComponentType
from zenml.models.component_models import (
    ComponentResponseModel,
    ComponentUpdateModel,
)
from zenml.zen_stores.schemas.base_schemas import ShareableSchema
from zenml.zen_stores.schemas.project_schemas import ProjectSchema
from zenml.zen_stores.schemas.schema_utils import build_foreign_key_field
from zenml.zen_stores.schemas.stack_schemas import StackCompositionSchema
from zenml.zen_stores.schemas.user_schemas import UserSchema

if TYPE_CHECKING:
    from zenml.zen_stores.schemas import StackSchema

if TYPE_CHECKING:
    from zenml.zen_stores.schemas.pipeline_schemas import ArtifactSchema


class StackComponentSchema(ShareableSchema, table=True):
    """SQL Model for stack components."""

    __tablename__ = "stack_component"

    type: StackComponentType
    flavor: str
    configuration: bytes

    project_id: UUID = build_foreign_key_field(
        source=__tablename__,
        target=ProjectSchema.__tablename__,
        source_column="project_id",
        target_column="id",
        ondelete="CASCADE",
        nullable=False,
    )
    project: "ProjectSchema" = Relationship(back_populates="components")

    user_id: Optional[UUID] = build_foreign_key_field(
        source=__tablename__,
        target=UserSchema.__tablename__,
        source_column="user_id",
        target_column="id",
        ondelete="SET NULL",
        nullable=True,
    )
    user: "UserSchema" = Relationship(back_populates="components")
<<<<<<< HEAD

    artifacts: List["ArtifactSchema"] = Relationship(
        back_populates="artifact_store",
    )

    configuration: bytes

    created: datetime = Field(default_factory=datetime.now)
    updated: datetime = Field(default_factory=datetime.now)

=======
>>>>>>> b391528c
    stacks: List["StackSchema"] = Relationship(
        back_populates="components", link_model=StackCompositionSchema
    )

    def update(
        self, component_update: ComponentUpdateModel
    ) -> "StackComponentSchema":
        """Updates a `StackSchema` from a `ComponentUpdateModel`.

        Args:
            component_update: The `ComponentUpdateModel` to update from.

        Returns:
            The updated `StackComponentSchema`.
        """
        for field, value in component_update.dict(
            exclude_unset=True, exclude={"project", "user"}
        ).items():
            if field == "configuration":
                self.configuration = base64.b64encode(
                    json.dumps(component_update.configuration).encode("utf-8")
                )
            else:
                setattr(self, field, value)

        self.updated = datetime.now()
        return self

    def to_model(self) -> "ComponentResponseModel":
        """Creates a `ComponentModel` from an instance of a `StackSchema`.

        Returns:
            A `ComponentModel`
        """
        return ComponentResponseModel(
            id=self.id,
            name=self.name,
            type=self.type,
            flavor=self.flavor,
            user=self.user.to_model(),
            project=self.project.to_model(),
            is_shared=self.is_shared,
            configuration=json.loads(
                base64.b64decode(self.configuration).decode()
            ),
            created=self.created,
            updated=self.updated,
        )<|MERGE_RESOLUTION|>--- conflicted
+++ resolved
@@ -34,9 +34,7 @@
 
 if TYPE_CHECKING:
     from zenml.zen_stores.schemas import StackSchema
-
-if TYPE_CHECKING:
-    from zenml.zen_stores.schemas.pipeline_schemas import ArtifactSchema
+    from zenml.zen_stores.schemas.artifact_schemas import ArtifactSchema
 
 
 class StackComponentSchema(ShareableSchema, table=True):
@@ -67,19 +65,11 @@
         nullable=True,
     )
     user: "UserSchema" = Relationship(back_populates="components")
-<<<<<<< HEAD
 
     artifacts: List["ArtifactSchema"] = Relationship(
         back_populates="artifact_store",
     )
 
-    configuration: bytes
-
-    created: datetime = Field(default_factory=datetime.now)
-    updated: datetime = Field(default_factory=datetime.now)
-
-=======
->>>>>>> b391528c
     stacks: List["StackSchema"] = Relationship(
         back_populates="components", link_model=StackCompositionSchema
     )
