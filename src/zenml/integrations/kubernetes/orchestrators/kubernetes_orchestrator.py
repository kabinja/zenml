--- conflicted
+++ resolved
@@ -72,7 +72,6 @@
 
     _k8s_client: Optional[k8s_client.ApiClient] = None
 
-<<<<<<< HEAD
     @property
     def kube_client(self) -> k8s_client.ApiClient:
         """Getter for the Kubernetes API client.
@@ -97,7 +96,10 @@
                 )
             self._k8s_client = client
         else:
-            kube_utils.load_kube_config(context=self.config.kubernetes_context)
+            kube_utils.load_kube_config(
+                incluster=self.config.incluster,
+                context=self.config.kubernetes_context
+            )
             self._k8s_client = k8s_client.ApiClient()
 
         return self._k8s_client
@@ -128,26 +130,6 @@
             The Kubernetes RBAC API client.
         """
         return k8s_client.RbacAuthorizationV1Api(self.kube_client)
-=======
-    def _initialize_k8s_clients(
-        self, incluster: bool = False, context: Optional[str] = None
-    ) -> None:
-        """Initialize the Kubernetes clients.
-
-        Args:
-            incluster: Whether to load the incluster Kubernetes configuration.
-                If set, the `context` argument will have no effect.
-            context: The Kubernetes context to use. If not set, the default
-                context defined in the orchestrator config is used.
-        """
-        kube_utils.load_kube_config(
-            incluster=incluster,
-            context=context or self.config.kubernetes_context,
-        )
-        self._k8s_core_api = k8s_client.CoreV1Api()
-        self._k8s_batch_api = k8s_client.BatchV1beta1Api()
-        self._k8s_rbac_api = k8s_client.RbacAuthorizationV1Api()
->>>>>>> a30b89a0
 
     @property
     def config(self) -> KubernetesOrchestratorConfig:
@@ -396,11 +378,6 @@
             KubernetesOrchestratorSettings, self.get_settings(deployment)
         )
 
-        # Use a different Kubernetes context if specified in the settings.
-        self._initialize_k8s_clients(
-            incluster=settings.incluster, context=settings.kubernetes_context
-        )
-
         # Authorize pod to run Kubernetes commands inside the cluster.
         service_account_name = self._get_service_account_name(settings)
 
